--- conflicted
+++ resolved
@@ -367,16 +367,8 @@
     def install_certificate(self, certificate_dict, vhost):
         """Install certificate
 
-<<<<<<< HEAD
-    def revocation_request(self, key_file, cert_der):
-        return {"type":"revocationRequest",
-                "certificate":le_util.jose_b64encode(cert_der),
-                "signature":crypto_util.create_sig(cert_der, key_file)}
-
-=======
         :returns: Path to a certificate file.
         :rtype: str
->>>>>>> 26e5535d
 
         """
         cert_chain_abspath = None
@@ -423,26 +415,6 @@
             self.redirect_to_ssl(vhost)
             self.config.restart(quiet=self.curses)
 
-<<<<<<< HEAD
-        #if self.ocsp_stapling is None:
-            # q = "Would you like to protect the privacy of your users " +
-            # "by enabling OCSP stapling? If so, your users will not have to " +
-            # "query the Let's Encrypt CA separately about the current " +
-            # "revocation status of your certificate."
-            #self.ocsp_stapling = self.ocsp_stapling = display.ocsp_stapling(q)
-        #if self.ocsp_stapling:
-            # TODO enable OCSP Stapling
-         #   continue
-
-
-    def certificate_request(self, csr_der, key):
-        logger.info("Preparing and sending CSR..")
-        return {"type":"certificateRequest",
-                "csr":le_util.jose_b64encode(csr_der),
-                "signature":crypto_util.create_sig(csr_der, self.key_file)}
-
-    def cleanup_challenges(self, challenge_objs):
-=======
         # if self.ocsp_stapling is None:
         #     q = ("Would you like to protect the privacy of your users "
         #         "by enabling OCSP stapling? If so, your users will not have "
@@ -454,7 +426,6 @@
         #    continue
 
     def cleanup_challenges(self, challenges):
->>>>>>> 26e5535d
         logger.info("Cleaning up challenges...")
         for chall in challenges:
             if chall["type"] in CONFIG.CONFIG_CHALLENGES:
@@ -463,45 +434,8 @@
                 # Handle other cleanup if needed
                 pass
 
-<<<<<<< HEAD
-    def is_expected_msg(self, msg_dict, expected, delay=3, rounds = 20):
-        for i in range(rounds):
-            if msg_dict["type"] == expected:
-                return msg_dict
-
-            elif msg_dict["type"] == "error":
-                logger.error("%s: %s - More Info: %s" %
-                             (msg_dict["error"],
-                              msg_dict.get("message", ""),
-                              msg_dict.get("moreInfo", "")))
-                raise Exception(msg_dict["error"])
-
-            elif msg_dict["type"] == "defer":
-                logger.info("Waiting for %d seconds..." % delay)
-                time.sleep(delay)
-                msg_dict = self.send(self.status_request(msg_dict["token"]))
-            else:
-                logger.fatal("Received unexpected message")
-                logger.fatal("Expected: %s" % expected)
-                logger.fatal("Received: " + msg_dict)
-                sys.exit(33)
-
-        logger.error("Server has deferred past the max of %d seconds" %
-                     (rounds * delay))
-        return None
-
-
-    def authorization_request(self, id, name, server_nonce, responses):
-        auth_req = {"type":"authorizationRequest",
-                    "sessionID":id,
-                    "nonce":server_nonce}
-
-        auth_req["signature"] = crypto_util.create_sig(
-            name + le_util.jose_b64decode(server_nonce), self.key_file)
-=======
     def verify_identity(self, challenge_msg):
         """Verify identity.
->>>>>>> 26e5535d
 
         :param challenge_msg: ACME "challenge" message.
         :type challenge_msg: dict
