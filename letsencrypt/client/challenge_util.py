"""Challenge specific utility functions."""
import collections
import hashlib

from Crypto import Random

from letsencrypt.client import CONFIG
from letsencrypt.client import crypto_util
from letsencrypt.client import le_util


# Authenticator Challenges
DvsniChall = collections.namedtuple("DvsniChall", "domain, r_b64, nonce, key")
SimpleHttpsChall = collections.namedtuple(
    "SimpleHttpsChall", "domain, token, key")
DnsChall = collections.namedtuple("DnsChall", "domain, token")

# Client Challenges
RecContactChall = collections.namedtuple(
    "RecContactChall", "domain, a_url, s_url, contact")
RecTokenChall = collections.namedtuple("RecTokenChall", "domain")
PopChall = collections.namedtuple("PopChall", "domain, alg, nonce, hints")

# Helper Challenge Wrapper - Can be used to maintain the proper position of
# the response within a larger challenge list
IndexedChall = collections.namedtuple("IndexedChall", "chall, index")


# DVSNI Challenge functions
def dvsni_gen_cert(name, r_b64, nonce, key):
    """Generate a DVSNI cert and save it to filepath.

    :param str name: domain to validate
    :param str r_b64: jose base64 encoded dvsni r value
    :param str nonce: hex value of nonce

    :param key: Key to perform challenge
    :type key: :class:`letsencrypt.client.le_util.Key`

    :returns: tuple of (cert_pem, s) where
        cert_pem is the certificate in pem form
        s is the dvsni s value, jose base64 encoded
    :rtype: tuple

    """
    # Generate S
    dvsni_s = Random.get_random_bytes(CONFIG.S_SIZE)
    dvsni_r = le_util.jose_b64decode(r_b64)

    # Generate extension
    ext = _dvsni_gen_ext(dvsni_r, dvsni_s)

    cert_pem = crypto_util.make_ss_cert(
        key.pem, [nonce + CONFIG.INVALID_EXT, name, ext])

<<<<<<< HEAD
    with open(filepath, "w") as chall_cert_file:
        chall_cert_file.write(cert_pem)

    return le_util.jose_b64encode(dvsni_s)
=======
    return cert_pem, le_util.jose_b64encode(dvsni_s)
>>>>>>> a740d530


def _dvsni_gen_ext(dvsni_r, dvsni_s):
    """Generates z extension to be placed in certificate extension.

    :param bytearray dvsni_r: DVSNI r value
    :param bytearray dvsni_s: DVSNI s value

    :returns: z + CONFIG.INVALID_EXT
    :rtype: str

    """
    z_base = hashlib.new("sha256")
    z_base.update(dvsni_r)
    z_base.update(dvsni_s)

    return z_base.hexdigest() + CONFIG.INVALID_EXT<|MERGE_RESOLUTION|>--- conflicted
+++ resolved
@@ -53,14 +53,7 @@
     cert_pem = crypto_util.make_ss_cert(
         key.pem, [nonce + CONFIG.INVALID_EXT, name, ext])
 
-<<<<<<< HEAD
-    with open(filepath, "w") as chall_cert_file:
-        chall_cert_file.write(cert_pem)
-
-    return le_util.jose_b64encode(dvsni_s)
-=======
     return cert_pem, le_util.jose_b64encode(dvsni_s)
->>>>>>> a740d530
 
 
 def _dvsni_gen_ext(dvsni_r, dvsni_s):
