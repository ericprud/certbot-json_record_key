--- conflicted
+++ resolved
@@ -1,9 +1,6 @@
 """Tests for letsencrypt.client.crypto_util."""
-<<<<<<< HEAD
 import datetime
 import mock
-=======
->>>>>>> 1a00be0f
 import os
 import pkg_resources
 import unittest
@@ -98,7 +95,6 @@
         make_ss_cert(RSA256_KEY, ['example.com', 'www.example.com'])
 
 
-<<<<<<< HEAD
 class GetCertInfoTest(unittest.TestCase):
     """Tests for letsencrypt.client.crypto_util.get_cert_info."""
 
@@ -202,7 +198,5 @@
             "115F8BCD65A47E44E5CD133")
 
 
-=======
->>>>>>> 1a00be0f
 if __name__ == '__main__':
     unittest.main()