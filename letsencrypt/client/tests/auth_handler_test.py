--- conflicted
+++ resolved
@@ -4,12 +4,9 @@
 
 import mock
 
-<<<<<<< HEAD
 from letsencrypt import acme
 
-=======
 from letsencrypt.client import challenge_util
->>>>>>> dcf4b1d8
 from letsencrypt.client import errors
 from letsencrypt.client.tests import acme_util
 
@@ -259,8 +256,9 @@
         for i in xrange(3):
             self.handler.add_chall_msg(
                 str(i),
-                acme_util.get_chall_msg(
-                    str(i), "nonce%d" % i, challenges, combos),
+                acme.messages.Challenge(
+                    session_id=str(i), nonce="nonce%d" % i,
+                    challenges=challenges, combinations=combos),
                 "dummy_key")
 
         mock_chall_path.return_value = gen_path(
