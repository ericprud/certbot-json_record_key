--- conflicted
+++ resolved
@@ -15,11 +15,7 @@
 """Name of the mod_ssl config file as saved in `IConfig.config_dir`."""
 
 MOD_SSL_CONF_SRC = pkg_resources.resource_filename(
-<<<<<<< HEAD
-    "letsencrypt_apache", "options-ssl.conf")
-=======
     "letsencrypt_apache", "options-ssl-apache.conf")
->>>>>>> 19688465
 """Path to the Apache mod_ssl config file found in the Let's Encrypt
 distribution."""
 
