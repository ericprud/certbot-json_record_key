--- conflicted
+++ resolved
@@ -326,11 +326,7 @@
 
     def test_delete_shared_account_down(self):
         self._set_server_and_stop_symlink('https://acme-staging-v02.api.letsencrypt.org/directory')
-<<<<<<< HEAD
-        self._test_delete_folders('https://acme-staging.api.letsencrypt.org/directory')
-=======
         self._test_delete_folders('https://acme-staging-v02.api.letsencrypt.org/directory')
->>>>>>> 0f833c6c
 
 if __name__ == "__main__":
     unittest.main()  # pragma: no cover